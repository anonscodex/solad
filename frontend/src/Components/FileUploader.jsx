--- conflicted
+++ resolved
@@ -7,17 +7,9 @@
 } from '@solana/web3.js';
 import { useWallet } from '@solana/wallet-adapter-react';
 
-<<<<<<< HEAD
 const PROGRAM_ID = new PublicKey(import.meta.env.VITE_SOLANA_PROGRAM_ID);
 const RPC_URL = import.meta.env.VITE_SOLANA_RPC_URL;
 const connection = new Connection(RPC_URL, 'confirmed');
-
-=======
-const PROGRAM_ID = new PublicKey('4Fbo2dQdqrVhxLBbZrxVEbDBxp8GmNa9voEN96d4fQJp');
-const RPC_URL = 'http://127.0.0.1:8899';
-const connection = new Connection(RPC_URL);
-const NODE_API_URL = 'http://127.0.0.1:8080/api/set';
->>>>>>> 31d1fcbf
 
 function formatBytes(bytes) {
   if (bytes === 0) return '0 B';
